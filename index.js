--- conflicted
+++ resolved
@@ -7,15 +7,10 @@
 const mergeTrees = require('broccoli-merge-trees');
 const Funnel = require('broccoli-funnel');
 const stew = require('broccoli-stew');
-<<<<<<< HEAD
 const mv = stew.mv;
 const log = stew.log;
 const rm = stew.rm;
-=======
-// const mv = stew.mv;
-// const rm = stew.rm;
 const chalk = require('chalk');
->>>>>>> a44d89cb
 
 const defaultOptions = {
   importBootstrapTheme: false,
@@ -38,29 +33,6 @@
     }
     this.app = app;
 
-<<<<<<< HEAD
-    let options = extend(defaultOptions, app.options['ember-bootstrap']);
-    let bootstrapPath = path.join(app.bowerDirectory, 'bootstrap/dist');
-
-    // Import css from bootstrap
-    if (options.importBootstrapCSS) {
-      app.import(path.join(bootstrapPath, 'css/bootstrap.css'));
-      app.import(path.join(bootstrapPath, 'css/bootstrap.css.map'), { destDir: 'assets' });
-    }
-
-    if (options.importBootstrapTheme) {
-      app.import(path.join(bootstrapPath, 'css/bootstrap-theme.css'));
-      app.import(path.join(bootstrapPath, 'css/bootstrap-theme.css.map'), { destDir: 'assets' });
-    }
-
-    // Import glyphicons
-    if (options.importBootstrapFont) {
-      app.import(path.join(bootstrapPath, 'fonts/glyphicons-halflings-regular.eot'), { destDir: '/fonts' });
-      app.import(path.join(bootstrapPath, 'fonts/glyphicons-halflings-regular.svg'), { destDir: '/fonts' });
-      app.import(path.join(bootstrapPath, 'fonts/glyphicons-halflings-regular.ttf'), { destDir: '/fonts' });
-      app.import(path.join(bootstrapPath, 'fonts/glyphicons-halflings-regular.woff'), { destDir: '/fonts' });
-      app.import(path.join(bootstrapPath, 'fonts/glyphicons-halflings-regular.woff2'), { destDir: '/fonts' });
-=======
     this.preprocessor = this.findPreprocessor();
 
     let options = extend(defaultOptions, app.options['ember-bootstrap']);
@@ -78,46 +50,17 @@
         app.import(path.join(cssPath, 'bootstrap-theme.css'));
         app.import(path.join(cssPath, 'bootstrap-theme.css.map'), { destDir: 'assets' });
       }
->>>>>>> a44d89cb
     }
 
     if (!process.env.EMBER_CLI_FASTBOOT) {
       app.import('vendor/transition.js');
     }
   },
-  
+
   getBootstrapVersion() {
     return 'bs3'; // @todo replace with dynamic config
   },
 
-  treeForAddon() {
-    let tree = this._super.treeForAddon.apply(this, arguments);
-    let bsVersion = this.getBootstrapVersion();
-    let otherBsVersion = bsVersion === 'bs3' ? 'bs4' : 'bs3';
-    let componentsPath = 'modules/ember-bootstrap/components/';
-    tree = mv(tree, `${componentsPath}${bsVersion}/`, componentsPath);
-    tree = rm(tree, `${componentsPath}${otherBsVersion}/**/*`);
-    return tree; // log(tree, {output: 'tree', label: 'moved'});
-  },
-
-  treeForAddonTemplates() {
-    let tree = this._super.treeForAddonTemplates.apply(this, arguments);
-    let bsVersion = this.getBootstrapVersion();
-    let otherBsVersion = bsVersion === 'bs3' ? 'bs4' : 'bs3';
-    let templatePath = 'components/';
-    tree = mv(tree, `${templatePath}common/`, templatePath);
-    tree = mv(tree, `${templatePath}${bsVersion}/`, templatePath);
-    tree = rm(tree, `${templatePath}${otherBsVersion}/**/*`);
-    return tree; //log(tree, {output: 'tree', label: 'moved'});
-  },
-
-<<<<<<< HEAD
-  treeForStyles(tree) {
-    let styleTrees = [];
-
-    if (this.app.project.findAddonByName('ember-cli-less')) {
-      let lessTree = new Funnel(path.join(this.app.bowerDirectory, 'bootstrap/less'), {
-=======
   findPreprocessor() {
     return supportedPreprocessors.find((name) => !!this.app.project.findAddonByName(`ember-cli-${name}`) && this.validatePreprocessor(name));
   },
@@ -170,7 +113,6 @@
   treeForStyles() {
     if (this.hasPreprocessor()) {
       return new Funnel(this.getBootstrapStylesPath(), {
->>>>>>> a44d89cb
         destDir: 'ember-bootstrap'
       });
     }
@@ -182,5 +124,26 @@
         destDir: 'fonts'
       });
     }
+  },
+
+  treeForAddon() {
+    let tree = this._super.treeForAddon.apply(this, arguments);
+    let bsVersion = this.getBootstrapVersion();
+    let otherBsVersion = bsVersion === 'bs3' ? 'bs4' : 'bs3';
+    let componentsPath = 'modules/ember-bootstrap/components/';
+    tree = mv(tree, `${componentsPath}${bsVersion}/`, componentsPath);
+    tree = rm(tree, `${componentsPath}${otherBsVersion}/**/*`);
+    return tree; // log(tree, {output: 'tree', label: 'moved'});
+  },
+
+  treeForAddonTemplates() {
+    let tree = this._super.treeForAddonTemplates.apply(this, arguments);
+    let bsVersion = this.getBootstrapVersion();
+    let otherBsVersion = bsVersion === 'bs3' ? 'bs4' : 'bs3';
+    let templatePath = 'components/';
+    tree = mv(tree, `${templatePath}common/`, templatePath);
+    tree = mv(tree, `${templatePath}${bsVersion}/`, templatePath);
+    tree = rm(tree, `${templatePath}${otherBsVersion}/**/*`);
+    return tree; //log(tree, {output: 'tree', label: 'moved'});
   }
 };