/* jshint node: true */
'use strict';

var path = require('path'),
    util = require('util'),
    extend = util._extend;

var defaultOptions = {
    importBootstrapTheme: false,
    importBootstrapCSS: true,
    importBootstrapFont: true
};

module.exports = {
    name: 'ember-bootstrap',

    included: function included(app) {
        this._super.included(app);

        var emberCLIVersion = app.project.emberCLIVersion();
        if (emberCLIVersion < '0.0.41') {
            throw new Error('ember-cli-bootstrap requires ember-cli version 0.0.41 or greater.\n');
        }

        var options         = extend(defaultOptions, app.options['ember-bootstrap']);
        var bootstrapPath   = path.join(app.bowerDirectory, 'bootstrap/dist');

        // Import css from bootstrap
        if (options.importBootstrapTheme) {
            app.import(path.join(bootstrapPath, 'css/bootstrap-theme.css'));
        }

        if (options.importBootstrapCSS) {
            app.import(path.join(bootstrapPath, 'css/bootstrap.css'));
            app.import(path.join(bootstrapPath, 'css/bootstrap.css.map'), { destDir: 'assets' });
        }

        // Import glyphicons
        if (options.importBootstrapFont) {
            app.import(path.join(bootstrapPath, 'fonts/glyphicons-halflings-regular.eot'), { destDir: '/fonts' });
            app.import(path.join(bootstrapPath, 'fonts/glyphicons-halflings-regular.svg'), { destDir: '/fonts' });
            app.import(path.join(bootstrapPath, 'fonts/glyphicons-halflings-regular.ttf'), { destDir: '/fonts' });
            app.import(path.join(bootstrapPath, 'fonts/glyphicons-halflings-regular.woff'), { destDir: '/fonts' });
            app.import(path.join(bootstrapPath, 'fonts/glyphicons-halflings-regular.woff2'), { destDir: '/fonts' });
        }

<<<<<<< HEAD

        // Import transition support
        app.import(path.join(app.bowerDirectory, 'bootstrap/js/transition.js'));
        //app.import(path.join(app.bowerDirectory, 'bootstrap/js/modal.js'));
=======
        app.import(path.join(app.bowerDirectory, 'bootstrap/js/transition.js'));
>>>>>>> 25ec2913

    }
};<|MERGE_RESOLUTION|>--- conflicted
+++ resolved
@@ -44,14 +44,7 @@
             app.import(path.join(bootstrapPath, 'fonts/glyphicons-halflings-regular.woff2'), { destDir: '/fonts' });
         }
 
-<<<<<<< HEAD
-
-        // Import transition support
         app.import(path.join(app.bowerDirectory, 'bootstrap/js/transition.js'));
-        //app.import(path.join(app.bowerDirectory, 'bootstrap/js/modal.js'));
-=======
-        app.import(path.join(app.bowerDirectory, 'bootstrap/js/transition.js'));
->>>>>>> 25ec2913
 
     }
 };