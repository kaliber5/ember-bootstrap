{{#if fluid}}
  {{yield
    (hash
<<<<<<< HEAD
      toggle=(component toggleComponent onClick=(action 'toggleNavbar') collapsed=_collapsed)
=======
      toggle=(component toggleComponent onClick=(action "toggleNavbar") collapsed=_collapsed)
>>>>>>> fe1b9e51
      content=(component contentComponent collapsed=_collapsed onHidden=onCollapsed onShown=onExpanded)
      nav=(component navComponent linkToComponent=(component linkToComponent onCollapse=(action "collapse")))
      collapse=(action "collapse")
      expand=(action "expand")
      toggleNavbar=(action "toggleNavbar")
    )
  }}
{{else}}
  <div class="container">
    {{yield
      (hash
<<<<<<< HEAD
        toggle=(component toggleComponent onClick=(action 'toggleNavbar') collapsed=_collapsed)
=======
        toggle=(component toggleComponent onClick=(action "toggleNavbar") collapsed=_collapsed)
>>>>>>> fe1b9e51
        content=(component contentComponent collapsed=_collapsed onHidden=onCollapsed onShown=onExpanded)
        nav=(component navComponent linkToComponent=(component linkToComponent onCollapse=(action "collapse")))
        collapse=(action "collapse")
        expand=(action "expand")
        toggleNavbar=(action "toggleNavbar")
      )
    }}
  </div>
{{/if}}<|MERGE_RESOLUTION|>--- conflicted
+++ resolved
@@ -1,11 +1,7 @@
 {{#if fluid}}
   {{yield
     (hash
-<<<<<<< HEAD
-      toggle=(component toggleComponent onClick=(action 'toggleNavbar') collapsed=_collapsed)
-=======
       toggle=(component toggleComponent onClick=(action "toggleNavbar") collapsed=_collapsed)
->>>>>>> fe1b9e51
       content=(component contentComponent collapsed=_collapsed onHidden=onCollapsed onShown=onExpanded)
       nav=(component navComponent linkToComponent=(component linkToComponent onCollapse=(action "collapse")))
       collapse=(action "collapse")
@@ -17,11 +13,7 @@
   <div class="container">
     {{yield
       (hash
-<<<<<<< HEAD
-        toggle=(component toggleComponent onClick=(action 'toggleNavbar') collapsed=_collapsed)
-=======
         toggle=(component toggleComponent onClick=(action "toggleNavbar") collapsed=_collapsed)
->>>>>>> fe1b9e51
         content=(component contentComponent collapsed=_collapsed onHidden=onCollapsed onShown=onExpanded)
         nav=(component navComponent linkToComponent=(component linkToComponent onCollapse=(action "collapse")))
         collapse=(action "collapse")
