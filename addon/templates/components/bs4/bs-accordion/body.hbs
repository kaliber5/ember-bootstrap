{{#bs-collapse collapsed=collapsed class="card-collapse"}}
<<<<<<< HEAD
  <div class="card-body">
=======
  <div class="card-block {{class}}">
>>>>>>> c03bdf54
    {{yield}}
  </div>
{{/bs-collapse}}<|MERGE_RESOLUTION|>--- conflicted
+++ resolved
@@ -1,9 +1,5 @@
 {{#bs-collapse collapsed=collapsed class="card-collapse"}}
-<<<<<<< HEAD
-  <div class="card-body">
-=======
-  <div class="card-block {{class}}">
->>>>>>> c03bdf54
+  <div class="card-body {{class}}">
     {{yield}}
   </div>
 {{/bs-collapse}}