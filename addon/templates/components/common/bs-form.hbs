{{yield
  (hash
    element=(component elementComponent
      model=model
      formLayout=formLayout
      horizontalLabelGridClass=horizontalLabelGridClass
      showAllValidations=showAllValidations
      onChange=(action "change")
    )
<<<<<<< HEAD
    group=(component formComponent formLayout=formLayout)
=======
    group=(component groupComponent formLayout=formLayout)
>>>>>>> 10a73e42
    isSubmitting=isSubmitting
  )
}}<|MERGE_RESOLUTION|>--- conflicted
+++ resolved
@@ -7,11 +7,7 @@
       showAllValidations=showAllValidations
       onChange=(action "change")
     )
-<<<<<<< HEAD
-    group=(component formComponent formLayout=formLayout)
-=======
     group=(component groupComponent formLayout=formLayout)
->>>>>>> 10a73e42
     isSubmitting=isSubmitting
   )
 }}