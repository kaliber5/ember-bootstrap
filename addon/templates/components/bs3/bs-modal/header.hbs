--- conflicted
+++ resolved
@@ -1,23 +1,14 @@
-<<<<<<< HEAD
-=======
-{{#if closeButton}}
-  {{component closeComponent onClick=(action onClose)}}
-{{/if}}
->>>>>>> 94a0c0a3
 {{#if hasBlock}}
   {{yield
     (hash
       title=(component titleComponent)
-      close=(component closeComponent)
+      close=(component closeComponent onClick=(action onClose))
     )
   }}
 {{else}}
-<<<<<<< HEAD
   {{#if closeButton}}
     {{component closeComponent onClick=(action onClose)}}
   {{/if}}
 
-=======
->>>>>>> 94a0c0a3
   {{#component titleComponent}}{{title}}{{/component}}
 {{/if}}