{{did-insert this.handleVisibilityChanges}}
{{did-update this.handleVisibilityChanges @open}}

{{#if this.inDom}}
  {{!
    ember-on-helper do not support FastBoot yet. This guard can be removed as
    soon as ember-on-helper guards for FastBoot itself. It is tracked in this
    GitHub issue: https://github.com/buschtoens/ember-on-helper/issues/3
  }}
  {{#unless this.isFastBoot}}
    {{on-window "resize" this.adjustDialog}}
  {{/unless}}

  {{#let (component (ensure-safe-component (bs-default @dialogComponent (component "bs-modal/dialog")))
    onClose=this.close
    fade=this._fade
    showModal=this.showModal
    keyboard=this.keyboard
    size=@size
    backdropClose=this.backdropClose
    inDom=this.inDom
    paddingLeft=this.paddingLeft
    paddingRight=this.paddingRight
    centered=(bs-eq this.position "center")
    scrollable=this.scrollable
  ) as |Dialog|}}
    {{#if this._renderInPlace}}
      <Dialog
        class={{@class}}
        {{create-ref "modalElement"}}
        ...attributes
      >
        {{yield
          (hash
            header=(component (ensure-safe-component (bs-default @headerComponent (component "bs-modal/header"))) onClose=this.close)
            body=(ensure-safe-component (bs-default @bodyComponent (component "bs-modal/body")))
            footer=(component (ensure-safe-component (bs-default @footerComponent (component "bs-modal/footer"))) onClose=this.close onSubmit=this.doSubmit)
            close=this.close
            submit=this.doSubmit
          )
        }}
      </Dialog>
      <div>
<<<<<<< HEAD
        {{#if this.shouldShowBackdrop}}
          <div class="modal-backdrop {{if this._fade "fade"}} {{if this.showModal (if (macroCondition (macroGetOwnConfig "isNotBS3")) "show" "in")}}" id={{this.backdropId}}></div>
=======
        {{#if this.showBackdrop}}
          <div class="modal-backdrop {{if this._fade "fade"}} {{if this.showModal (if (macroCondition (macroGetOwnConfig "isNotBS3")) "show" "in")}}" {{create-ref "backdropElement"}}></div>
>>>>>>> 26ba3064
        {{/if}}
      </div>
    {{else}}
      {{#in-element this.destinationElement insertBefore=null}}
        <Dialog
          class={{@class}}
          {{create-ref "modalElement"}}
          ...attributes
        >
          {{yield
            (hash
              header=(component (ensure-safe-component (bs-default @headerComponent (component "bs-modal/header"))) onClose=this.close)
              body=(ensure-safe-component (bs-default @bodyComponent (component "bs-modal/body")))
              footer=(component (ensure-safe-component (bs-default @footerComponent (component "bs-modal/footer"))) onClose=this.close onSubmit=this.doSubmit)
              close=this.close
              submit=this.doSubmit
            )
          }}
        </Dialog>
        <div>
<<<<<<< HEAD
          {{#if this.shouldShowBackdrop}}
            <div class="modal-backdrop {{if this._fade "fade"}} {{if this.showModal (if (macroCondition (macroGetOwnConfig "isNotBS3")) "show" "in")}}" id={{this.backdropId}}></div>
=======
          {{#if this.showBackdrop}}
            <div class="modal-backdrop {{if this._fade "fade"}} {{if this.showModal (if (macroCondition (macroGetOwnConfig "isNotBS3")) "show" "in")}}" {{create-ref "backdropElement"}}></div>
>>>>>>> 26ba3064
          {{/if}}
        </div>
      {{/in-element}}
    {{/if}}
  {{/let}}
{{/if}}<|MERGE_RESOLUTION|>--- conflicted
+++ resolved
@@ -41,13 +41,8 @@
         }}
       </Dialog>
       <div>
-<<<<<<< HEAD
         {{#if this.shouldShowBackdrop}}
-          <div class="modal-backdrop {{if this._fade "fade"}} {{if this.showModal (if (macroCondition (macroGetOwnConfig "isNotBS3")) "show" "in")}}" id={{this.backdropId}}></div>
-=======
-        {{#if this.showBackdrop}}
           <div class="modal-backdrop {{if this._fade "fade"}} {{if this.showModal (if (macroCondition (macroGetOwnConfig "isNotBS3")) "show" "in")}}" {{create-ref "backdropElement"}}></div>
->>>>>>> 26ba3064
         {{/if}}
       </div>
     {{else}}
@@ -68,13 +63,8 @@
           }}
         </Dialog>
         <div>
-<<<<<<< HEAD
           {{#if this.shouldShowBackdrop}}
-            <div class="modal-backdrop {{if this._fade "fade"}} {{if this.showModal (if (macroCondition (macroGetOwnConfig "isNotBS3")) "show" "in")}}" id={{this.backdropId}}></div>
-=======
-          {{#if this.showBackdrop}}
             <div class="modal-backdrop {{if this._fade "fade"}} {{if this.showModal (if (macroCondition (macroGetOwnConfig "isNotBS3")) "show" "in")}}" {{create-ref "backdropElement"}}></div>
->>>>>>> 26ba3064
           {{/if}}
         </div>
       {{/in-element}}
