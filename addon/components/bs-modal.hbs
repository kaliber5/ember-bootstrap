--- conflicted
+++ resolved
@@ -2,7 +2,6 @@
 {{did-update this.handleVisibilityChanges @open}}
 
 {{#if this.inDom}}
-<<<<<<< HEAD
   {{!
     ember-on-helper do not support FastBoot yet. This guard can be removed as
     soon as ember-on-helper guards for FastBoot itself. It is tracked in this
@@ -12,10 +11,7 @@
     {{on-window "resize" this.adjustDialog}}
   {{/unless}}
 
-  {{#let (component (bs-default @dialogComponent (component "bs-modal/dialog"))
-=======
   {{#let (component (ensure-safe-component (bs-default @dialogComponent (component "bs-modal/dialog")))
->>>>>>> 54c67a67
     onClose=this.close
     fade=this._fade
     showModal=this.showModal
