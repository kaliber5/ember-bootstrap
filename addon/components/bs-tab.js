import Ember from 'ember';
import layout from '../templates/components/bs-tab';
import ComponentParent from 'ember-bootstrap/mixins/component-parent';
import TabPane from './bs-tab/pane';
import listenTo from '../utils/listen-to-cp';

const { computed, isPresent, A, K: noop } = Ember;

/**
 Tab component for dynamic tab functionality that mimics the behaviour of Bootstrap's tab.js plugin,
 see http://getbootstrap.com/javascript/#tabs

 ### Usage

 Just nest any number of yielded [Components.TabPane](Components.TabPane.html) components that hold the tab content.
 The tab navigation is automatically generated from the tab panes' `title` property:

 ```hbs
<<<<<<< HEAD
 {{#bs-tab type=type.id as |tab|}}
   {{#tab.pane title="Tab 1"}}
=======
 {{#bs-tab}}
   {{#bs-tab-pane title="Tab 1"}}
>>>>>>> 29722521
     <p>...</p>
   {{/tab.pane}}
   {{#tab.pane title="Tab 2"}}
     <p>...</p>
   {{/tab.pane}}
 {{/bs-tab}}
 ```

 ### Groupable (dropdown) tabs

 Bootstrap's support for dropdown menus as tab navigation is mimiced by the use of the `groupTitle` property.
 All panes with the same `groupTitle` will be put inside the menu of a [Components.Dropdown](Components.Dropdown.html)
 component with `groupTitle` being the dropdown's title:

 ```hbs
<<<<<<< HEAD
 {{#bs-tab type=type.id as |tab|}}
    {{#tab.pane title="Tab 1"}}
=======
 {{#bs-tab}}
    {{#bs-tab-pane title="Tab 1"}}
>>>>>>> 29722521
      <p>...</p>
    {{/tab.pane}}
    {{#tab.pane title="Tab 2"}}
      <p>...</p>
    {{/tab.pane}}
    {{#tab.pane title="Tab 3" groupTitle="Dropdown"}}
      <p>...</p>
    {{/tab.pane}}
    {{#tab.pane title="Tab 4" groupTitle="Dropdown"}}
      <p>...</p>
    {{/tab.pane}}
 {{/bs-tab}}
 ```

 ### Custom tabs

 When having the tab pane's `title` as the tab navigation title is not sufficient, for example because you want to
 integrate some other dynamic content, maybe even other components in the tab navigation item, then you have to setup
 your navigation by yourself.

 Set `customTabs` to true to deactivate the automatic tab navigation generation. Then setup your navigation, probably
 using a [Components.Nav](Components.Nav.html) component. The tab component yields the `activeId` property as well as
 its `select` action, which you would have to use to manually set the `active` state of the navigation items and to
 trigger the selection of the different tab panes, using their ids:

 ```hbs
 {{#bs-tab customTabs=true as |tab|}}
    {{#bs-nav type="tabs" as |nav|}}
        {{#nav.item active=(bs-eq tab.activeId "pane1")}}<a href="#pane1" role="tab" {{action tab.select "pane1"}}>Tab 1</a>{{/nav.item}}
        {{#nav.item active=(bs-eq tab.activeId "pane2")}}<a href="#pane1" role="tab" {{action tab.select "pane2"}}>Tab 2 <span class="badge">{{badge}}</span></a>{{/nav.item}}
    {{/bs-nav}}

    <div class="tab-content">
    {{#tab.pane elementId="pane1" title="Tab 1"}}
        <p>...</p>
    {{/tab.pane}}
    {{#tab.pane elementId="pane2" title="Tab 2"}}
        <p>...</p>
    {{/tab.pane}}
    </div>
 {{/bs-tab}}
 ```

 Note that the `bs-eq` helper used in the example above is a private helper, which is not guaranteed to be available for
 the future. Better use the corresponding `eq` helper of the
 [ember-truth-helpers](https://github.com/jmurphyau/ember-truth-helpers) addon for example!

 ### Routable tabs

 The tab component purpose is to have panes of content, that are all in DOM at the same time and that are activated and
 deactivated dynamically, just as the  original Bootstrap implementation.

 If you want to have the content delivered through individual sub routes, just use
 the [Components.Nav](Components.Nav.html) component and an `{{outlet}}` that show the nested routes' content:

 ```hbs
 <div>
   {{#bs-nav type="tabs" as |nav|}}
     {{#nav.item}}{{#link-to "tabs.index"}}Tab 1{{/link-to}}{{/nav.item}}
     {{#nav.item}}{{#link-to "tabs.other"}}Tab 2{{/link-to}}{{/nav.item}}
   {{/bs-nav}}
   {{outlet}}
 </div>
 ```

 @class Tab
 @namespace Components
 @extends Ember.Component
 @uses Mixins.ComponentParent
 @public
 */
export default Ember.Component.extend(ComponentParent, {
  layout,

  /**
   * Type of nav, either "pills" or "tabs"
   *
   * @property type
   * @type String
   * @default 'tabs'
   * @public
   */
  type: 'tabs',

  /**
   * By default the tabs will be automatically generated using the available [TabPane](Components.TabPane.html)
   * components. If set to true, you can deactivate this and setup the tabs manually. See the example above.
   *
   * @property customTabs
   * @type boolean
   * @default false
   * @public
   */
  customTabs: false,

  /**
   * The id (`elementId`) of the active [TabPane](Components.TabPane.html).
   * By default the first tab will be active, but this can be changed by setting this property
   *
   * ```hbs
   * {{#bs-tab activeId="pane2"}}
   *   {{#tab.pane id="pane1" title="Tab 1"}}
   *      ...
   *   {{/tab.pane}}
   *   {{#tab.pane id="pane1" title="Tab 1"}}
   *     ...
   *   {{/tab.pane}}
   * {{/bs-tab}}
   * ```
   *
   * When the selection is changed by user interaction this property will not update by using two-way bindings in order
   * to follow DDAU best practices. If you want to react to such changes, subscribe to the `onChange` action
   *
   * @property activeId
   * @type string
   * @public
   */
  activeId: computed.oneWay('childPanes.firstObject.elementId'),

  /**
   * @property isActiveId
   * @private
   */
  isActiveId: listenTo('activeId'),

  /**
   * Set to false to disable the fade animation when switching tabs.
   *
   * @property fade
   * @type boolean
   * @default true
   * @public
   */
  fade: true,

  /**
   * The duration of the fade animation
   *
   * @property fadeDuration
   * @type integer
   * @default 150
   * @public
   */
  fadeDuration: 150,

  /**
   * This action is called when switching the active tab, with the new and previous pane id
   *
   * You can return false to prevent changing the active tab automatically, and do that in your action by
   * setting `activeId`.
   *
   * @event onChange
   * @public
   */
  onChange: noop,

  /**
   * All `TabPane` child components
   *
   * @property childPanes
   * @type array
   * @readonly
   * @private
   */
  childPanes: computed.filter('children', function(view) {
    return view instanceof TabPane;
  }),

  /**
   * Array of objects that define the tab structure
   *
   * @property navItems
   * @type array
   * @readonly
   * @private
   */
  navItems: computed('childPanes.@each.{elementId,title,group}', function() {
    let items = A();
    this.get('childPanes').forEach((pane) => {
      let groupTitle = pane.get('groupTitle');
      let item = pane.getProperties('elementId', 'title');
      if (isPresent(groupTitle)) {
        let group = items.findBy('groupTitle', groupTitle);
        if (group) {
          group.children.push(item);
          group.childIds.push(item.elementId);
        } else {
          items.push({
            isGroup: true,
            groupTitle,
            children: A([item]),
            childIds: A([item.elementId])
          });
        }
      } else {
        items.push(item);
      }
    });
    return items;
  }),

  actions: {
    select(id) {
      let previous = this.get('isActiveId');
      if (this.get('onChange')(id, previous) !== false) {
        // change active tab when `onChange` does not return false
        this.set('isActiveId', id);
      }
    }
  }
});<|MERGE_RESOLUTION|>--- conflicted
+++ resolved
@@ -16,13 +16,8 @@
  The tab navigation is automatically generated from the tab panes' `title` property:
 
  ```hbs
-<<<<<<< HEAD
- {{#bs-tab type=type.id as |tab|}}
+ {{#bs-tab as |tab|}}
    {{#tab.pane title="Tab 1"}}
-=======
- {{#bs-tab}}
-   {{#bs-tab-pane title="Tab 1"}}
->>>>>>> 29722521
      <p>...</p>
    {{/tab.pane}}
    {{#tab.pane title="Tab 2"}}
@@ -38,13 +33,8 @@
  component with `groupTitle` being the dropdown's title:
 
  ```hbs
-<<<<<<< HEAD
- {{#bs-tab type=type.id as |tab|}}
+ {{#bs-tab as |tab|}}
     {{#tab.pane title="Tab 1"}}
-=======
- {{#bs-tab}}
-    {{#bs-tab-pane title="Tab 1"}}
->>>>>>> 29722521
       <p>...</p>
     {{/tab.pane}}
     {{#tab.pane title="Tab 2"}}
