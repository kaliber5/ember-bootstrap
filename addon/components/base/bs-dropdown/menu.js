--- conflicted
+++ resolved
@@ -120,15 +120,6 @@
    */
   _menuClass: computed('menuClassNames.[]', 'class', function() {
     let classes = this.get('menuClassNames') || [];
-<<<<<<< HEAD
-
-=======
-    let classProperty = this.get('class');
-
-    if (typeof classProperty === 'string') {
-      classes = classes.concat(classProperty.split(' '));
-    }
->>>>>>> 64126f91
     return classes.join(' ');
   }),
 
