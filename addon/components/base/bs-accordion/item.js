import { oneWay, not } from '@ember/object/computed';
import Component from '@ember/component';
import { computed } from '@ember/object';
import TypeClass from 'ember-bootstrap/mixins/type-class';
import layout from 'ember-bootstrap/templates/components/bs-accordion/item';

/**
 A collapsible/expandable item within an accordion

 See [Components.Accordion](Components.Accordion.html) for examples.

 @class AccordionItem
 @namespace Components
 @extends Ember.Component
 @uses Mixins.TypeClass
 @public
 */
export default Component.extend(TypeClass, {
  layout,

  /**
   * Add additional binding to mark the entire component area disabled
   */
  classNameBindings: ['disabled'],
  /**
   * The title of the accordion item, displayed as a .panel-title element
   *
   * @property title
   * @type string
   * @public
   */
  title: null,

  /**
   * The value of the accordion item, which is used as the value of the `selected` property of the parent [Components.Accordion](Components.Accordion.html) component
   *
   * @property value
   * @public
   */
  value: oneWay('elementId'),

  /**
   * @property selected
   * @private
   */
  selected: null,

  /**
   * @property titleComponent
   * @type {String}
   * @private
   */
  titleComponent: 'bs-accordion/item/title',

  /**
   * @property bodyComponent
   * @type {String}
   * @private
   */
<<<<<<< HEAD
  // bodyComponent: 'bs-accordion/item/body',
=======
  bodyComponent: 'bs-accordion/item/body',
>>>>>>> 10a73e42

  /**
   * @property collapsed
   * @type boolean
   * @readonly
   * @private
   */
  collapsed: computed('value', 'selected', function() {
    return this.get('value') !== this.get('selected');
  }).readOnly(),

  /**
   * @property active
   * @type boolean
   * @readonly
   * @private
   */
  active: not('collapsed'),

  /**
   * @property disabled
   * @type boolean
   * @public
   */
  disabled: false,

  /**
   * Reference to the parent `Components.Accordion` class.
   *
   * @property accordion
   * @private
   */
  accordion: null,

  /**
   * @event onClick
   * @public
   */
  onClick() {}

});<|MERGE_RESOLUTION|>--- conflicted
+++ resolved
@@ -57,11 +57,7 @@
    * @type {String}
    * @private
    */
-<<<<<<< HEAD
-  // bodyComponent: 'bs-accordion/item/body',
-=======
   bodyComponent: 'bs-accordion/item/body',
->>>>>>> 10a73e42
 
   /**
    * @property collapsed
