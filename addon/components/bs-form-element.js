import Ember from 'ember';
import FormGroup from 'ember-bootstrap/components/bs-form-group';
import Form from 'ember-bootstrap/components/bs-form';

const { computed, defineProperty } = Ember;

const nonTextFieldControlTypes = Ember.A([
  'checkbox',
  'select',
  'textarea'
]);

/**
 Sub class of `Components.FormGroup` that adds automatic form layout markup and form validation features.

 ### Form layout

 The appropriate Bootstrap markup for the given `formLayout` and `controlType` is automatically generated to easily
 create forms without coding the default Bootstrap form markup by hand:

 ```hbs
 {{#bs-form formLayout="horizontal" action="submit"}}
   {{bs-form-element controlType="email" label="Email" placeholder="Email" value=email}}
   {{bs-form-element controlType="password" label="Password" placeholder="Password" value=password}}
   {{bs-form-element controlType="checkbox" label="Remember me" value=rememberMe}}
   {{bs-button defaultText="Submit" type="primary" buttonType="submit"}}
 {{/bs-form}}
 ```

 ### Form validation

 In the following example the control elements of the three form elements value will be bound to the properties
 (given by `property`) of the form's `model`, which in this case is its controller (see `model=this`):

 ```hbs
 {{#bs-form formLayout="horizontal" model=this action="submit"}}
   {{bs-form-element controlType="email" label="Email" placeholder="Email" property="email"}}
   {{bs-form-element controlType="password" label="Password" placeholder="Password" property="password"}}
   {{bs-form-element controlType="checkbox" label="Remember me" property="rememberMe"}}
   {{bs-button defaultText="Submit" type="primary" buttonType="submit"}}
 {{/bs-form}}
 ```

 By using this indirection in comparison to directly binding the `value` property, you get the benefit of automatic
 form validation, given that your `model` is implementing [ember-validations](https://github.com/dockyard/ember-validations).

 In the example above the `model` was our controller itself, so the control elements were bound to the appropriate
 properties of our controller. A controller implementing validations on those properties could look like this:

 ```js
 import Ember from 'ember';
 import EmberValidations from 'ember-validations';

 export default Ember.Controller.extend(EmberValidations,{
   email: null,
   password: null,
   rememberMe: false,
   validations: {
     email: {
       presence: true,
       format: {
         with: /^[a-zA-Z0-9._%+-]+@[a-zA-Z0-9.-]+\.[a-zA-Z]{2,4}$/
       }
     },
     password: {
       presence: true,
       length: { minimum: 6, maximum: 10}
     },
     comments: {
       length: { minimum: 5, maximum: 20}
     }
   }
 });
 ```

 If the `showValidation` property is `true` (which is automatically the case if a `focusOut` event is captured from the
 control element or the containing `Components.Form` was submitted with its `model` failing validation) and there are
 validation errors for the `model`'s `property`, the appropriate Bootstrap validation markup (see
 http://getbootstrap.com/css/#forms-control-validation) is applied:

 * `validation` is set to 'error', which will set the `has-error` CSS class
 * the `errorIcon` feedback icon is displayed if `controlType` is a text field
 * the validation messages are displayed as Bootstrap `help-block`s

 As soon as the validation is successful again...

 * `validation` is set to 'success', which will set the `has-success` CSS class
 * the `successIcon` feedback icon is displayed if `controlType` is a text field
 * the validation messages are removed

 ### Custom controls

 Apart from the standard built-in browser controls (see the `controlType` property), you can use any custom control simply
 by invoking the component with a block template. Use whatever control you might want, for example a select-2 component
 (from the [ember-select-2 addon](https://istefo.github.io/ember-select-2)):

 ```hbs
 {{#bs-form formLayout="horizontal" model=this action="submit"}}
   {{#bs-form-element label="Select-2" property="gender" as |value id|}}
     {{select-2 id=id content=genderChoices optionLabelPath="label" value=value searchEnabled=false}}
   {{/bs-form-element}}
 {{/bs-form}}
 ```

 @class FormElement
 @namespace Components
 @extends Components.FormGroup
 @public
 */
export default FormGroup.extend({
<<<<<<< HEAD
  classNameBindings: ['disabled:is-disabled', 'required:is-required'],
=======
  classNameBindings: ['isValidating'],
>>>>>>> f17418b3

  /**
   * Text to display within a `<label>` tag.
   *
   * @property label
   * @type string
   * @public
   */
  label: null,

  /**
   * The type of the control widget.
   * Supported types:
   *
   * * 'text'
   * * 'checkbox'
   * * 'select'
   * * 'textarea'
   * * any other type will use an input tag with the `controlType` value as the type attribute (for e.g. HTML5 input
   * types like 'email'), and the same layout as the 'text' type
   *
   * @property controlType
   * @type string
   * @public
   */
  controlType: 'text',

  /**
   * The value of the control element is bound to this property. You can bind it to some controller property to
   * get/set the control element's value:
   *
   * ```hbs
   * {{bs-form-element controlType="email" label="Email" placeholder="Email" value=email}}
   * ```
   *
   * Note: you loose the ability to validate this form element by directly binding to its value. It is recommended
   * to use the `property` feature instead.
   *
   *
   * @property value
   * @public
   */
  value: null,

  /**
   The property name of the form element's `model` (by default the `model` of its parent `Components.Form`) that this
   form element should represent. The control element's value will automatically be bound to the model property's
   value.

   Using this property enables form validation on this element.

   @property property
   @type string
   @public
   */
  property: null,

  /**
   * Control element's HTML5 placeholder attribute
   *
   * @property placeholder
   * @type string
   * @public
   */
  placeholder: null,

  /**
   * Control element's HTML5 disabled attribute
   *
   * @property disabled
   * @type boolean
   * @public
   */
  disabled: false,

  /**
   * Control element's HTML5 required attribute
   *
   * @property required
   * @type boolean
   * @public
   */
  required: false,

  /**
   * Control element's HTML5 autofocus attribute
   *
   * @property autofocus
   * @type boolean
   * @public
   */
  autofocus: false,

  /**
   * Control element's name attribute
   *
   * @property name
   * @type string
   * @public
   */
  name: null,

  /**
   * An array of objects containing the selection of choices for multiple choice style form controls, e.g. select
   * boxes.
   *
   * ```hbs
   * {{bs-form-element controlType="select" choices=countries choiceLabelProperty="name" choiceValueProperty="id" label="Country" value=selectedCountry}}
   * ```
   *
   * Be sure to also set the `choiceValueProperty` and `choiceLabelProperty` properties.
   *
   * @property choices
   * @type array
   * @public
   */
  choices: Ember.A(),

  /**
   * The property of the `choices` array of objects, containing the value of the choice, e.g. the select box option.
   *
   * @property choiceValueProperty
   * @type string
   * @public
   */
  choiceValueProperty: null,

  /**
   * The property of the `choices` array of objects, containing the label of the choice, e.g. the select box option.
   *
   * @property choiceLabelProperty
   * @type string
   * @public
   */
  choiceLabelProperty: null,

  /**
   * Textarea's rows attribute (ignored for other `controlType`s)
   *
   * @property rows
   * @type number
   * @default 5
   * @public
   */
  rows: 5,

  /**
   * Textarea's cols attribute (ignored for other `controlType`s)
   *
   * @property cols
   * @type number
   * @public
   */
  cols: null,

  /**
   * The model used for validation. Defaults to the parent `Components.Form`'s `model`
   *
   * @property model
   * @public
   */
  model: computed.alias('form.model'),

  /**
   * The array of error messages from the `model`'s validation.
   *
   * @property errors
   * @type array
   * @protected
   */
  errors: null,

  /**
   * @property hasErrors
   * @type boolean
   * @readonly
   * @protected
   */
  hasErrors: computed.gt('errors.length', 0),

  /**
   * @property hasValidator
   * @type boolean
   * @readonly
   * @protected
   */
  hasValidator: computed.notEmpty('model.validate'),

  /**
   * Set a validating state for async validations
   *
   * @property isValidating
   * @type boolean
   * @default false
   * @public
   */
  isValidating: false,

  /**
   * If `true` form validation markup is rendered (requires a validatable `model`).
   *
   * @property showValidation
   * @type boolean
   * @default false
   * @public
   */
  showValidation: false,

  /**
   * @property showErrors
   * @type boolean
   * @readonly
   * @protected
   */
  showErrors: computed.and('showValidation', 'hasErrors'),

  /**
   * The validation ("error" or "success") or null if no validation is to be shown. Automatically computed from the
   * models validation state.
   *
   * @property validation
   * @readonly
   * @type string
   * @protected
   */
<<<<<<< HEAD
  validation: computed('hasErrors', 'hasValidator', 'showValidation', 'disabled', function() {
    if (!this.get('showValidation') || !this.get('hasValidator') || this.get('disabled')) {
=======
  validation: computed('hasErrors', 'hasValidator', 'showValidation', 'isValidating', function() {
    if (!this.get('showValidation') || !this.get('hasValidator') || this.get('isValidating')) {
>>>>>>> f17418b3
      return null;
    }
    return this.get('hasErrors') ? 'error' : 'success';
  }),

  /**
   * @property hasLabel
   * @type boolean
   * @readonly
   * @protected
   */
  hasLabel: computed.notEmpty('label'),

  /**
   * True for text field `controlType`s
   *
   * @property useIcons
   * @type boolean
   * @readonly
   * @public
   */
  useIcons: computed('controlType', function() {
    return !nonTextFieldControlTypes.contains(this.get('controlType'));
  }),

  /**
   * The form layout used for the markup generation (see http://getbootstrap.com/css/#forms):
   *
   * * 'horizontal'
   * * 'vertical'
   * * 'inline'
   *
   * Defaults to the parent `form`'s `formLayout` property.
   *
   * @property formLayout
   * @type string
   * @public
   */
  formLayout: computed.alias('form.formLayout'),

  /**
   * @property isVertical
   * @type boolean
   * @readonly
   * @protected
   */
  isVertical: computed.equal('formLayout', 'vertical'),

  /**
   * @property isHorizontal
   * @type boolean
   * @readonly
   * @protected
   */
  isHorizontal: computed.equal('formLayout', 'horizontal'),

  /**
   * @property isInline
   * @type boolean
   * @readonly
   * @protected
   */
  isInline: computed.equal('formLayout', 'inline'),

  /**
   * The Bootstrap grid class for form labels within a horizontal layout form. Defaults to the value of the same
   * property of the parent form. The corresponding grid class for form controls is automatically computed.
   *
   * @property horizontalLabelGridClass
   * @type string
   * @default 'col-md-4'
   * @public
   */
  horizontalLabelGridClass: computed.oneWay('form.horizontalLabelGridClass'),

  /**
   * Computed property that specifies the Bootstrap grid class for form controls within a horizontal layout form.
   *
   * @property horizontalInputGridClass
   * @type string
   * @readonly
   * @protected
   */
  horizontalInputGridClass: computed('horizontalLabelGridClass', function() {
    let parts = this.get('horizontalLabelGridClass').split('-');
    Ember.assert('horizontalInputGridClass must match format bootstrap grid column class', parts.length === 3);
    parts[2] = 12 - parts[2];
    return parts.join('-');
  }),

  /**
   * Computed property that specifies the Bootstrap offset grid class for form controls within a horizontal layout
   * form, that have no label.
   *
   * @property horizontalInputOffsetGridClass
   * @type string
   * @readonly
   * @protected
   */
  horizontalInputOffsetGridClass: computed('horizontalLabelGridClass', function() {
    let parts = this.get('horizontalLabelGridClass').split('-');
    parts.splice(2, 0, 'offset');
    return parts.join('-');
  }),

  /**
   * ID for input field and the corresponding label's "for" attribute
   *
   * @property formElementId
   * @type string
   * @private
   */
  formElementId: computed('elementId', function() {
    let elementId = this.get('elementId');
    return `${elementId}-field`;
  }),

  /**
   * Reference to the parent `Components.Form` class.
   *
   * @property form
   * @protected
   */
  form: computed(function() {
    return this.nearestOfType(Form);
  }),

  formElementTemplate: computed('formLayout', 'controlType', function() {
    let formLayout = this.getWithDefault('formLayout', 'vertical');
    let inputLayout;
    let controlType = this.get('controlType');

    switch (true) {
      case nonTextFieldControlTypes.contains(controlType):
        inputLayout = controlType;
        break;
      default:
        inputLayout = 'default';
    }

    return `components/form-element/${formLayout}/${inputLayout}`;
  }),

  /**
   * Setup validation properties. This method acts as a hook for external validation
   * libraries to overwrite. In case of failed validations the `errors` property should contain an array of error messages.
   *
   * @method setupValidations
   * @protected
   */
  setupValidations: Ember.K,

  /**
   * Listen for focusOut events from the control element to automatically set `showValidation` to true to enable
   * form validation markup rendering.
   *
   * @event focusOut
   * @private
   */
  focusOut() {
    this.set('showValidation', true);
  },

  init() {
    this._super();
    if (!Ember.isBlank(this.get('property'))) {
      defineProperty(this, 'value', computed.alias(`model.${this.get('property')}`));
      this.setupValidations();
    }
  }
});<|MERGE_RESOLUTION|>--- conflicted
+++ resolved
@@ -108,11 +108,7 @@
  @public
  */
 export default FormGroup.extend({
-<<<<<<< HEAD
-  classNameBindings: ['disabled:is-disabled', 'required:is-required'],
-=======
-  classNameBindings: ['isValidating'],
->>>>>>> f17418b3
+  classNameBindings: ['disabled:is-disabled', 'required:is-required', 'isValidating'],
 
   /**
    * Text to display within a `<label>` tag.
@@ -338,13 +334,8 @@
    * @type string
    * @protected
    */
-<<<<<<< HEAD
-  validation: computed('hasErrors', 'hasValidator', 'showValidation', 'disabled', function() {
-    if (!this.get('showValidation') || !this.get('hasValidator') || this.get('disabled')) {
-=======
   validation: computed('hasErrors', 'hasValidator', 'showValidation', 'isValidating', function() {
-    if (!this.get('showValidation') || !this.get('hasValidator') || this.get('isValidating')) {
->>>>>>> f17418b3
+    if (!this.get('showValidation') || !this.get('hasValidator') || this.get('isValidating') || this.get('disabled')) {
       return null;
     }
     return this.get('hasErrors') ? 'error' : 'success';
