--- conflicted
+++ resolved
@@ -1,11 +1,10 @@
-<<<<<<< HEAD
 {{#let
   (component (ensure-safe-component (bs-default @titleComponent (component "bs-accordion/item/title"))) collapsed=this.collapsed disabled=this.disabled onClick=(fn (bs-default @onClick (bs-noop)) this.value))
   (component (ensure-safe-component (bs-default @bodyComponent (component "bs-accordion/item/body"))) collapsed=this.collapsed)
 as |Title Body|
 }}
   <div
-    class="{{if this.disabled "disabled"}} {{this.typeClass}} {{if (macroCondition (macroGetOwnConfig "isBS4")) "card"}} {{if (macroCondition (macroGetOwnConfig "isBS3")) "panel"}}"
+    class="{{if this.disabled "disabled"}} {{this.typeClass}} {{if (macroCondition (macroGetOwnConfig "isNotBS3")) "card"}} {{if (macroCondition (macroGetOwnConfig "isBS3")) "panel"}}"
     ...attributes
   >
     {{#if (has-block-params)}}
@@ -19,24 +18,6 @@
         {{@title}}
       </Title>
       <Body>
-=======
-<div
-  class="{{if this.disabled "disabled"}} {{this.typeClass}} {{if (macroCondition (macroGetOwnConfig "isNotBS3")) "card"}} {{if (macroCondition (macroGetOwnConfig "isBS3")) "panel"}}"
-  ...attributes
->
-  {{#if (has-block-params)}}
-    {{yield
-      (hash
-        title=(component (bs-default @titleComponent (component "bs-accordion/item/title")) collapsed=this.collapsed disabled=this.disabled onClick=(fn this.onClick this.value))
-        body=(component (bs-default @bodyComponent (component "bs-accordion/item/body")) collapsed=this.collapsed)
-      )
-    }}
-  {{else}}
-    {{#component (bs-default @titleComponent (component "bs-accordion/item/title")) collapsed=this.collapsed disabled=this.disabled onClick=(fn this.onClick this.value)}}
-      {{@title}}
-    {{/component}}
-    {{#component (bs-default @bodyComponent (component "bs-accordion/item/body")) collapsed=this.collapsed}}
->>>>>>> 305b3bea
       {{yield}}
       </Body>
     {{/if}}
