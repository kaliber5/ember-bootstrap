{{!-- template-lint-disable no-invalid-interactive --}}
<div
  class="{{if (macroCondition (macroGetOwnConfig "isNotBS5")) "form-group"}} {{if @disabled "disabled"}} {{if @required "is-required"}} {{if this.isValidating "is-validating"}} {{if (macroCondition (macroGetOwnConfig "isBS3")) this.validationClass}} {{if (macroCondition (macroGetOwnConfig "isBS3")) (if this.hasFeedback "has-feedback")}} {{if (macroCondition (macroGetOwnConfig "isBS3")) (bs-size-class "form-group" @size)}} {{if (macroCondition (macroGetOwnConfig "isNotBS3")) (if (bs-eq @formLayout "horizontal") (if (macroCondition (macroGetOwnConfig "isBS5")) "row mb-3" "row"))}}"
  ...attributes
  {{create-ref "mainNode"}}
  {{on "focusout" this.showValidationOnHandler}}
  {{on "change" this.showValidationOnHandler}}
  {{on "input" this.showValidationOnHandler}}
  {{did-insert this.adjustFeedbackIcons}}
  {{did-update this.adjustFeedbackIcons this.hasFeedback @formLayout}}
  {{did-update this.handleShowAllValidationsChange this.showAllValidations}}
>
  {{#component
<<<<<<< HEAD
    (ensure-safe-component
      (bs-default
        @layoutComponent
        (if
          (bs-eq this.controlType "checkbox")
          (if
            (bs-eq @formLayout "inline")
            (component "bs-form/element/layout/inline/checkbox")
            (if
              (bs-eq @formLayout "horizontal")
              (component "bs-form/element/layout/horizontal/checkbox")
              (component "bs-form/element/layout/vertical/checkbox")
            )
=======
    (bs-default
      @layoutComponent
      (if
        (bs-contains (array "checkbox" "switch") this.controlType)
        (if
          (bs-eq @formLayout "inline")
          (component "bs-form/element/layout/inline/checkbox" controlType=this.controlType)
          (if
            (bs-eq @formLayout "horizontal")
            (component "bs-form/element/layout/horizontal/checkbox" controlType=this.controlType)
            (component "bs-form/element/layout/vertical/checkbox" controlType=this.controlType)
>>>>>>> 305b3bea
          )
          (if
            (bs-eq @formLayout "inline")
            (component "bs-form/element/layout/inline")
            (if
              (bs-eq @formLayout "horizontal")
              (component "bs-form/element/layout/horizontal")
              (component "bs-form/element/layout/vertical")
            )
          )
        )
      )
    )
    hasLabel=(if @label true false)
    formElementId=this.formElementId
    horizontalLabelGridClass=@horizontalLabelGridClass
    errorsComponent=(component (ensure-safe-component (bs-default @errorsComponent (component "bs-form/element/errors")))
      messages=this.validationMessages
      show=this.showValidationMessages
      showMultipleErrors=this.showMultipleErrors
    )
    feedbackIconComponent=(component (ensure-safe-component (bs-default @feedbackIconComponent (component "bs-form/element/feedback-icon")))
      iconName=@iconName
      show=this.hasFeedback
    )
    labelComponent=(component
      (ensure-safe-component
        (bs-default
          @labelComponent
          (if
            (macroCondition (macroGetOwnConfig "isBS3"))
            (component "bs-form/element/label")
            (if
              (bs-eq this.controlType "radio")
              (component "bs-form/element/legend")
              (component "bs-form/element/label")
            )
          )
        )
      )
      label=@label
      invisibleLabel=@invisibleLabel
      formElementId=this.formElementId
      controlType=this.controlType
      formLayout=@formLayout
      size=@size
    )
    helpTextComponent=(if @helpText
      (component (ensure-safe-component (bs-default @helpTextComponent (component "bs-form/element/help-text")))
        text=@helpText
        id=this.ariaDescribedBy
      )
    )
  }}
    {{!
      Ember does not allow to access a variable with `@` in template if its name start with an underscore.
      `@_disabled` and `@_readonly` are affected by this. As a work-a-round we access them on `this.args`.
    }}
    {{!-- template-lint-disable no-args-paths --}}
    {{#let
      (component
        (ensure-safe-component
          (bs-default
            @controlComponent
            this.controlComponent
          )
        )
        value=this.value
        id=this.formElementId
        type=this.controlType
        label=@label
        disabled=this.args._disabled
        readonly=this.args._readonly
        required=@required
        options=@options
        optionLabelPath=@optionLabelPath
        ariaDescribedBy=(if @helpText this.ariaDescribedBy)
        onChange=this.doChange
        validationType=this.validation
        size=@size
    ) as |Control|}}
    {{!-- template-lint-enable no-args-paths --}}
      {{#if (has-block)}}
        {{yield
          (hash
            value=this.value
            setValue=this.doChange
            id=this.formElementId
            validation=this.validation
            control=Control
          )
        }}
      {{else}}
        <Control />
      {{/if}}
    {{/let}}
  {{/component}}
</div><|MERGE_RESOLUTION|>--- conflicted
+++ resolved
@@ -11,33 +11,19 @@
   {{did-update this.handleShowAllValidationsChange this.showAllValidations}}
 >
   {{#component
-<<<<<<< HEAD
     (ensure-safe-component
       (bs-default
         @layoutComponent
         (if
-          (bs-eq this.controlType "checkbox")
+          (bs-contains (array "checkbox" "switch") this.controlType)
           (if
             (bs-eq @formLayout "inline")
-            (component "bs-form/element/layout/inline/checkbox")
+            (component "bs-form/element/layout/inline/checkbox" controlType=this.controlType)
             (if
               (bs-eq @formLayout "horizontal")
-              (component "bs-form/element/layout/horizontal/checkbox")
-              (component "bs-form/element/layout/vertical/checkbox")
+              (component "bs-form/element/layout/horizontal/checkbox" controlType=this.controlType)
+              (component "bs-form/element/layout/vertical/checkbox" controlType=this.controlType)
             )
-=======
-    (bs-default
-      @layoutComponent
-      (if
-        (bs-contains (array "checkbox" "switch") this.controlType)
-        (if
-          (bs-eq @formLayout "inline")
-          (component "bs-form/element/layout/inline/checkbox" controlType=this.controlType)
-          (if
-            (bs-eq @formLayout "horizontal")
-            (component "bs-form/element/layout/horizontal/checkbox" controlType=this.controlType)
-            (component "bs-form/element/layout/vertical/checkbox" controlType=this.controlType)
->>>>>>> 305b3bea
           )
           (if
             (bs-eq @formLayout "inline")
