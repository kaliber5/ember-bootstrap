--- conflicted
+++ resolved
@@ -1,11 +1,6 @@
 {
-<<<<<<< HEAD
   "name": "ember-bootstrap-components",
   "version": "0.1.6",
-=======
-  "name": "ember-bootstrap",
-  "version": "0.4.0",
->>>>>>> 25ec2913
   "directories": {
     "doc": "docs",
     "test": "tests"
@@ -41,18 +36,11 @@
     "ember-disable-prototype-extensions": "^1.0.1",
     "ember-disable-proxy-controllers": "^1.0.0",
     "ember-export-application-global": "^1.0.2",
-<<<<<<< HEAD
-    "ember-try": "0.0.4",
-    "gh-pages": "^0.2.0",
-    "glob": "^4.0.5",
-    "gulp": "^3.8.10",
-=======
     "ember-try": "0.0.7",
     "ember-validations": "^2.0.0-alpha.4",
     "gh-pages": "^0.3.1",
     "glob": "^5.0.14",
     "gulp": "^3.9.0",
->>>>>>> 25ec2913
     "gulp-file": "^0.2.0",
     "gulp-rename": "^1.2.2"
   },
