--- conflicted
+++ resolved
@@ -87,12 +87,8 @@
     "broccoli-stew": "^1.4.0",
     "chalk": "^2.1.0",
     "ember-assign-polyfill": "^2.0.1",
-<<<<<<< HEAD
     "ember-concurrency": "^0.8.7", 
-    "ember-cli-babel": "^6.6.0",
-=======
     "ember-cli-babel": "^6.8.2",
->>>>>>> 9141c0e1
     "ember-cli-build-config-editor": "0.5.0",
     "ember-cli-htmlbars": "^2.0.2",
     "ember-popper": "^0.6.4",
