--- conflicted
+++ resolved
@@ -73,10 +73,7 @@
     "broccoli-funnel": "^1.0.1",
     "broccoli-merge-trees": "^1.1.1",
     "broccoli-stew": "^1.4.0",
-<<<<<<< HEAD
-=======
     "chalk": "^1.1.3",
->>>>>>> a44d89cb
     "ember-cli-babel": "^5.1.7",
     "ember-cli-htmlbars": "^1.0.10",
     "ember-runtime-enumerable-includes-polyfill": "^1.0.1",
