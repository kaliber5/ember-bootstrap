--- conflicted
+++ resolved
@@ -52,16 +52,10 @@
   },
   "dependencies": {
     "@ember/render-modifiers": "^1.0.2",
-<<<<<<< HEAD
     "@embroider/macros": "^0.40.0",
     "@embroider/util": "^0.40.0",
-    "@glimmer/component": "^1.0.3",
-    "@glimmer/tracking": "^1.0.3",
-=======
-    "@embroider/macros": "^0.36.0",
     "@glimmer/component": "^1.0.4",
     "@glimmer/tracking": "^1.0.4",
->>>>>>> 305b3bea
     "broccoli-debug": "^0.6.3",
     "broccoli-funnel": "^3.0.2",
     "broccoli-merge-trees": "^4.2.0",
@@ -92,12 +86,8 @@
   },
   "devDependencies": {
     "@ember/optional-features": "^2.0.0",
-<<<<<<< HEAD
+    "@ember/test-helpers": "^2.2.5",
     "@embroider/test-setup": "^0.40.0",
-=======
-    "@ember/test-helpers": "^2.2.5",
-    "@embroider/test-setup": "^0.37.0",
->>>>>>> 305b3bea
     "babel-eslint": "^10.1.0",
     "bootstrap": "^4.6.0",
     "bootstrap-sass": "^3.3.7",
