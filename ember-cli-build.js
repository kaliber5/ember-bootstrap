--- conflicted
+++ resolved
@@ -3,16 +3,10 @@
 var EmberAddon = require('ember-cli/lib/broccoli/ember-addon');
 
 module.exports = function(defaults) {
-<<<<<<< HEAD
-  var app = new EmberAddon(defaults, {
-    'ember-bootstrap': {
-      importBootstrapCSS: false
-=======
   var app = new EmberApp(defaults, {
     snippetSearchPaths: [path.join('tests','dummy','app')],
     'ember-bootstrap': {
       'importBootstrapCSS': false
->>>>>>> 2432ecc0
     }
   });
 
