--- conflicted
+++ resolved
@@ -23,10 +23,7 @@
     {{/bs-form/element/label}}
   `);
 
-<<<<<<< HEAD
   assert.equal(find('*').textContent.trim(), 'template block text');
-=======
-  assert.equal(this.$().text().trim(), 'template block text');
 });
 
 testBS3('bs3 class', function(assert) {
@@ -37,5 +34,4 @@
 testBS4('bs4 class', function(assert) {
   this.render(hbs`{{bs-form/element/label}}`);
   assert.equal(this.$('label').hasClass('col-form-label'), true);
->>>>>>> 2eb84896
 });