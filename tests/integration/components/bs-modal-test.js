import Component from '@ember/component';
import { module } from 'qunit';
import { setupRenderingTest } from 'ember-qunit';
import { render, click, find, triggerEvent, settled, waitFor, waitUntil } from '@ember/test-helpers';
<<<<<<< HEAD
import { test, testBS3, testBS4, visibilityClass } from '../../helpers/bootstrap';
=======
import { isBootstrap, test, visibilityClass } from '../../helpers/bootstrap';
>>>>>>> 9e709917
import hbs from 'htmlbars-inline-precompile';
import setupNoDeprecations from '../../helpers/setup-no-deprecations';
import sinon from 'sinon';

module('Integration | Component | bs-modal', function (hooks) {
  setupRenderingTest(hooks);
  setupNoDeprecations(hooks);

  hooks.beforeEach(function () {
    this.actions = {};
    this.send = (actionName, ...args) => this.actions[actionName].apply(this, args);
  });

  test('Modal yields header, footer and body components', async function (assert) {
    await render(hbs`
      <BsModal as |modal|>
        <modal.header @title="Dialog" />
        <modal.body>Hello world!</modal.body>
        <modal.footer />
      </BsModal>
    `);

    assert.dom('.modal').exists({ count: 1 }, 'Modal exists.');
    assert.dom('.modal .modal-header').exists({ count: 1 }, 'Modal has header.');
    assert.dom('.modal .modal-header .modal-title').hasText('Dialog', 'Modal header has correct title.');
    assert.dom('.modal .modal-footer').exists({ count: 1 }, 'Modal has footer.');
    assert.dom('.modal .modal-footer button').exists({ count: 1 }, 'Modal has button in footer.');
    assert.dom('.modal .modal-footer button').hasText('Ok', 'Modal button has default title.');
    assert.dom('.modal .modal-body').exists({ count: 1 }, 'Modal has body.');
    assert.dom('.modal .modal-body').hasText('Hello world!', 'Modal body has correct content.');
  });

  test('Hidden modal does not render', async function (assert) {
    await render(hbs`
      <BsModal @open={{false}} as |modal|>
        <modal.header @title="Dialog" />
        <modal.body>Hello world!</modal.body>
        <modal.footer />
      </BsModal>
    `);

    assert.dom('.modal *').doesNotExist('Modal does not exist.');
  });

  test('clicking ok button closes modal when autoClose=true with custom component hierarchy', async function (assert) {
    this.owner.register(
      'component:test-component',
      class extends Component {
        layout = hbs`{{yield}}`;
      }
    );

    await render(hbs`
      <BsModal @title="Simple Dialog" @body={{false}} @footer={{false}} as |modal|>
        {{#test-component}}
          <modal.body>Hello world!</modal.body>
          <modal.footer />
        {{/test-component}}
      </BsModal>

    `);

    await click('.modal .modal-footer button');
    assert.dom('.modal').doesNotExist('Modal is hidden');
  });

  test('Modal yields close action', async function (assert) {
    let closeAction = sinon.spy();
    this.actions.close = closeAction;

    await render(hbs`
      <BsModal @onHide={{action "close"}} as |modal|>
        <modal.header @title="Dialog" />
        <modal.body>Hello world!</modal.body>
        <modal.footer>
          <button type="button" id="close" {{action modal.close}}>Close</button>
        </modal.footer>
      </BsModal>
    `);

    await click('#close');
    assert.ok(closeAction.calledOnce, 'close action has been called.');
  });

  test('Modal yields submit action', async function (assert) {
    let submitAction = sinon.spy();
    this.actions.submit = submitAction;

    await render(hbs`
      <BsModal @onSubmit={{action "submit"}} as |modal|>
        <modal.header @title="Dialog" />
        <modal.body>Hello world!</modal.body>
        <modal.footer>
          <button type="button" id="submit" {{action modal.submit}}>Submit</button>
        </modal.footer>
      </BsModal>
    `);

    await click('#submit');
    assert.ok(submitAction.calledOnce, 'submit action has been called.');
  });

  test('Modal has accesibility attributes with custom title', async function (assert) {
    await render(hbs`
      <BsModal as |modal|>
        <modal.header>
          <h4 class="modal-title">
            Custom Dialog title
          </h4>
        </modal.header>
        <modal.body>Hello world!</modal.body>
        <modal.footer />
      </BsModal>
    `);

    const modalTitleId = document.getElementsByClassName('modal-title')[0].id;

    assert.dom('.modal').exists({ count: 1 }, 'Modal exists.');
    assert.dom('.modal').hasAttribute('role', 'dialog');
    assert.dom('.modal-dialog').hasAttribute('role', 'document');
    assert.dom('.modal').hasAttribute('aria-labelledby', modalTitleId);
  });

  test('Modal has accesibility attributes with default title', async function (assert) {
    await render(hbs`
      <BsModal as |modal|>
        <modal.header @title="Some title" />
        <modal.body>Hello world!</modal.body>
        <modal.footer />
      </BsModal>
    `);

    const modalTitleId = document.getElementsByClassName('modal-title')[0].id;

    assert.dom('.modal').exists({ count: 1 }, 'Modal exists.');
    assert.dom('.modal').hasAttribute('role', 'dialog');
    assert.dom('.modal-dialog').hasAttribute('role', 'document');
    assert.dom('.modal').hasAttribute('aria-labelledby', modalTitleId);
  });

  test('it passes along class attribute', async function (assert) {
    await render(hbs`
      <BsModal @fade={{false}} @class="custom">
        template block text
      </BsModal>
    `);

    assert.dom('.modal.custom').exists({ count: 1 });
  });

  test('it passes along HTML attributes', async function (assert) {
    await render(hbs`
      <BsModal @fade={{false}} class="custom" role="alert" data-test>
        template block text
      </BsModal>
    `);

    assert.dom('.modal').exists({ count: 1 });
    assert.dom('.modal').hasClass('custom');
    assert.dom('.modal').hasAttribute('role', 'alert');
    assert.dom('.modal').hasAttribute('data-test');
  });

  test('it keeps itself visible when mouse click is started from inside of the modal \
    and dragged outside of the modal', async function (assert) {
    await render(hbs`
      <BsModal>
        template block text
      </BsModal>
    `);
    await triggerEvent('.modal-content', 'mousedown');
    await triggerEvent('.modal', 'mouseup');
    await triggerEvent('.modal', 'click');

    assert.dom('.modal').exists('Modal should be still visible');
  });

  test('it closes itself when backdrop is clicked', async function (assert) {
    await render(hbs`
      <BsModal>
        template block text
      </BsModal>
    `);
    await click('.modal');

    assert.dom('.modal').doesNotExist('Modal closes itself as normal');
  });

  test('backdrop=true adds backdrop element, renderInPlace = false', async function (assert) {
    await render(hbs`<BsModal @backdrop={{true}}>Hello world!</BsModal>`);

    assert.dom('.modal-backdrop').exists({ count: 1 }, 'Modal has backdrop element');
    assert.dom('.modal-backdrop').hasClass(visibilityClass(), 'Modal backdrop has visibility class');
  });

  test('backdrop=true adds backdrop element, renderInPlace = true', async function (assert) {
    await render(hbs`<BsModal @backdrop={{true}} @renderInPlace={{true}}>Hello world!</BsModal>`);

    assert.dom('.modal-backdrop').exists({ count: 1 }, 'Modal has backdrop element');
    assert.dom('.modal-backdrop').hasClass(visibilityClass(), 'Modal backdrop has visibility class');
  });

  test('it can reopen after closing by clicking the backdrop', async function (assert) {
    this.set('open', false);
    this.set('close', () => this.set('open', false));
    await render(hbs`<BsModal @open={{this.open}} @onHidden={{action this.close}}>Hello world!</BsModal>`);

    assert.dom('.modal').doesNotExist('Modal is hidden');
    this.set('open', true);
    await settled();

    assert.dom('.modal').hasClass(visibilityClass(), 'Modal is visible');
    assert.dom('.modal').isVisible();

    await click('.modal');
    assert.dom('.modal').doesNotExist('Modal is hidden');

    this.set('open', true);
    await settled();

    assert.dom('.modal').isVisible('Modal is visible again');
  });

  test('it can reopen after closing by setting the `open` state to false', async function (assert) {
    this.set('open', false);
    await render(hbs`<BsModal @open={{this.open}}>Hello world!</BsModal>`);

    assert.dom('.modal').doesNotExist('Modal is hidden');
    this.set('open', true);
    await settled();

    assert.dom('.modal').hasClass(visibilityClass(), 'Modal is visible');
    assert.dom('.modal').isVisible();

    this.set('open', false);
    await settled();
    assert.dom('.modal').doesNotExist('Modal is hidden');

    this.set('open', true);
    await settled();

    assert.dom('.modal').isVisible('Modal is visible again');
  });

<<<<<<< HEAD
  testBS3('it animates opening and closing the modal', async function (assert) {
    this.set('open', false);
    await render(hbs`<BsModal @open={{this.open}}>Hello world!</BsModal>`);

    this.set('open', true);
    await waitFor('.modal.show');
    assert.dom('.modal').hasClass('show');

    await settled();
    assert.dom('.modal').hasClass('show');
    assert.dom('.modal').hasClass('in');

    this.set('open', false);
    await waitUntil(() => {
      return !find('.modal').classList.contains('in');
    });
    assert.dom('.modal').hasClass('show');
    assert.dom('.modal').doesNotHaveClass('in');

    await settled();
    assert.dom('.modal').doesNotExist();
  });

  testBS4('it animates opening and closing the modal', async function (assert) {
    this.set('open', false);
    await render(hbs`<BsModal @open={{this.open}}>Hello world!</BsModal>`);
=======
  test('it animates opening and closing the modal', async function (assert) {
    this.set('open', false);
    await render(hbs`<BsModal @open={{this.open}}>Hello world!</BsModal>`);

    // record all transition events to assert against later
    let transitionEvents = [];
    this.element.addEventListener('transitionrun', (event) => {
      transitionEvents.push(event);
    });
>>>>>>> 9e709917

    this.set('open', true);
    await waitFor('.modal.show');
    assert.dom('.modal').hasClass('show');
<<<<<<< HEAD
    assert.dom('.modal').hasStyle({ display: 'block' });

    await settled();
    assert.dom('.modal').hasClass('show');
    assert.dom('.modal').hasStyle({ display: 'block' });

    this.set('open', false);
    await waitUntil(() => {
      return !find('.modal').classList.contains('show');
    });
    assert.dom('.modal').doesNotHaveClass('show');
    assert.dom('.modal').hasStyle({ display: 'block' });

    await settled();
    assert.dom('.modal').doesNotExist();
=======
    if (isBootstrap(3)) {
      assert.dom('.modal').hasClass('in');
    }
    if (isBootstrap(4)) {
      assert.dom('.modal').hasStyle({ display: 'block' });
    }

    await waitUntil(
      () => {
        return transitionEvents.find((event) => event.target === find('.modal') && event.propertyName === 'opacity');
      },
      {
        timeoutMessage: 'awaiting modal opening transition timed out',
      }
    );
    assert.ok(
      // waitUntil condition already implicitly asserted that modal opening transition has run
      // adding an explicit assertion to ease reading test log
      true,
      'modal opening was animated'
    );

    // reset logged transitions before closing model
    transitionEvents = [];

    // close modal
    this.set('open', false);

    await waitUntil(() => {
      return !find('.modal').classList.contains(visibilityClass());
    });
    assert.dom('.modal').doesNotHaveClass(visibilityClass);
    if (isBootstrap(3)) {
      assert.dom('.modal').hasClass('show');
    }
    if (isBootstrap(4)) {
      assert.dom('.modal').hasStyle({ display: 'block' });
    }

    await settled();
    assert.dom('.modal').doesNotExist();

    await waitUntil(
      () => {
        return transitionEvents.find((event) => event.target === find('.modal') && event.propertyName === 'opacity');
      },
      {
        timeoutMessage: 'awaiting modal closing transition timed out',
      }
    );
    assert.ok(
      // waitUntil condition already implicitly asserted that modal closing transition has run
      // adding an explicit assertion to ease reading test log
      true,
      'modal closing was animated'
    );
>>>>>>> 9e709917
  });
});<|MERGE_RESOLUTION|>--- conflicted
+++ resolved
@@ -2,11 +2,7 @@
 import { module } from 'qunit';
 import { setupRenderingTest } from 'ember-qunit';
 import { render, click, find, triggerEvent, settled, waitFor, waitUntil } from '@ember/test-helpers';
-<<<<<<< HEAD
-import { test, testBS3, testBS4, visibilityClass } from '../../helpers/bootstrap';
-=======
 import { isBootstrap, test, visibilityClass } from '../../helpers/bootstrap';
->>>>>>> 9e709917
 import hbs from 'htmlbars-inline-precompile';
 import setupNoDeprecations from '../../helpers/setup-no-deprecations';
 import sinon from 'sinon';
@@ -251,34 +247,6 @@
     assert.dom('.modal').isVisible('Modal is visible again');
   });
 
-<<<<<<< HEAD
-  testBS3('it animates opening and closing the modal', async function (assert) {
-    this.set('open', false);
-    await render(hbs`<BsModal @open={{this.open}}>Hello world!</BsModal>`);
-
-    this.set('open', true);
-    await waitFor('.modal.show');
-    assert.dom('.modal').hasClass('show');
-
-    await settled();
-    assert.dom('.modal').hasClass('show');
-    assert.dom('.modal').hasClass('in');
-
-    this.set('open', false);
-    await waitUntil(() => {
-      return !find('.modal').classList.contains('in');
-    });
-    assert.dom('.modal').hasClass('show');
-    assert.dom('.modal').doesNotHaveClass('in');
-
-    await settled();
-    assert.dom('.modal').doesNotExist();
-  });
-
-  testBS4('it animates opening and closing the modal', async function (assert) {
-    this.set('open', false);
-    await render(hbs`<BsModal @open={{this.open}}>Hello world!</BsModal>`);
-=======
   test('it animates opening and closing the modal', async function (assert) {
     this.set('open', false);
     await render(hbs`<BsModal @open={{this.open}}>Hello world!</BsModal>`);
@@ -288,28 +256,10 @@
     this.element.addEventListener('transitionrun', (event) => {
       transitionEvents.push(event);
     });
->>>>>>> 9e709917
 
     this.set('open', true);
     await waitFor('.modal.show');
     assert.dom('.modal').hasClass('show');
-<<<<<<< HEAD
-    assert.dom('.modal').hasStyle({ display: 'block' });
-
-    await settled();
-    assert.dom('.modal').hasClass('show');
-    assert.dom('.modal').hasStyle({ display: 'block' });
-
-    this.set('open', false);
-    await waitUntil(() => {
-      return !find('.modal').classList.contains('show');
-    });
-    assert.dom('.modal').doesNotHaveClass('show');
-    assert.dom('.modal').hasStyle({ display: 'block' });
-
-    await settled();
-    assert.dom('.modal').doesNotExist();
-=======
     if (isBootstrap(3)) {
       assert.dom('.modal').hasClass('in');
     }
@@ -366,6 +316,5 @@
       true,
       'modal closing was animated'
     );
->>>>>>> 9e709917
   });
 });