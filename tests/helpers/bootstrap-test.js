--- conflicted
+++ resolved
@@ -86,7 +86,6 @@
   return versionDependent('panel-body', 'card-block');
 }
 
-<<<<<<< HEAD
 export function isVisible(el) {
   return !isHidden(el);
 }
@@ -97,8 +96,6 @@
   return el.offsetParent === null;
 }
 
-export { test };
-=======
 export { test };
 
 export function testRequiringFocus(name, fn) {
@@ -115,5 +112,4 @@
   } else {
     skip(name);
   }
-}
->>>>>>> c03bdf54
+}