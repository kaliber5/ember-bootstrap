<<<<<<< HEAD
{{#bs-navbar fluid=false class="navbar-inverse navbar-static-top" as |navbar|}}
    <div class="navbar-header">
        {{#navbar.toggle}}
            <span class="sr-only">Toggle navigation</span>
            <span class="icon-bar"></span>
            <span class="icon-bar"></span>
            <span class="icon-bar"></span>
        {{/navbar.toggle}}
        <a href="//kaliber5.github.io/ember-bootstrap/" class="navbar-brand">ember-bootstrap</a>
    </div>
    {{#navbar.content}}
        {{#navbar.nav as |nav|}}
            {{#nav.item}}<a href="//kaliber5.github.io/ember-bootstrap/getting-started">Getting Started</a>{{/nav.item}}
            {{#nav.item}}<a href="//kaliber5.github.io/ember-bootstrap/components">Components</a>{{/nav.item}}
            {{#nav.item}}<a href="//kaliber5.github.io/ember-bootstrap/api">API</a>{{/nav.item}}
            {{#nav.item}}{{#link-to "index"}}Demo{{/link-to}}{{/nav.item}}
        {{/navbar.nav}}
        {{#navbar.nav class="navbar-right" as |nav|}}
            {{#nav.item}}<a href="https://github.com/kaliber5/ember-bootstrap" target="_blank"><i class="fa fa-github"></i></a>{{/nav.item}}
        {{/navbar.nav}}
    {{/navbar.content}}
{{/bs-navbar}}

<div class="container">
    <div class="row">
        <div class="col-sm-8">
            {{outlet}}
        </div>
        <div class="col-sm-4">

            {{#bs-nav type="pills" stacked=true as |nav|}}
                {{#nav.item}}{{#link-to "alert"}}Alert{{/link-to}}{{/nav.item}}
                {{#nav.item}}{{#link-to "button"}}Buttons{{/link-to}}{{/nav.item}}
                {{#nav.item}}{{#link-to "dropdown"}}Dropdown{{/link-to}}{{/nav.item}}
                {{#nav.item}}{{#link-to "forms"}}Forms{{/link-to}}{{/nav.item}}
                {{#nav.item}}{{#link-to "accordion"}}Accordion{{/link-to}}{{/nav.item}}
                {{#nav.item}}{{#link-to "collapse"}}Collapse{{/link-to}}{{/nav.item}}
                {{#nav.item}}{{#link-to "modal"}}Modals{{/link-to}}{{/nav.item}}
                {{#nav.item}}{{#link-to "progress"}}Progress bars{{/link-to}}{{/nav.item}}
                {{#nav.item}}{{#link-to "navs"}}Navs{{/link-to}}{{/nav.item}}
                {{#nav.item}}{{#link-to "navbars"}}Navbars{{/link-to}}{{/nav.item}}
                {{#nav.item}}{{#link-to "tabs"}}Tabs{{/link-to}}{{/nav.item}}
                {{#nav.item}}{{#link-to "tooltip"}}Tooltips{{/link-to}}{{/nav.item}}
                {{#nav.item}}{{#link-to "popover"}}Popovers{{/link-to}}{{/nav.item}}
            {{/bs-nav}}

        </div>

=======
<div class="navbar navbar-inverse navbar-static-top">
    <div class="container">
        <div class="navbar-header">
            <div class="navbar-toggle-wrapper visible-xs">
                <button type="button" class="navbar-toggle" data-toggle="collapse" data-target=".js-navbar-collapse">
                    <span class="icon-bar"></span>
                    <span class="icon-bar"></span>
                    <span class="icon-bar"></span>
                </button>
            </div>
            <a href="//kaliber5.github.io/ember-bootstrap/" class="navbar-brand">ember-bootstrap</a>
        </div>
        <div class="collapse navbar-collapse js-navbar-collapse">
            <ul class="navbar-nav nav">
                <li><a href="//kaliber5.github.io/ember-bootstrap/getting-started">Getting Started</a></li>
                <li><a href="//kaliber5.github.io/ember-bootstrap/components">Components</a></li>
                <li><a href="//kaliber5.github.io/ember-bootstrap/api">API</a></li>
                <li>{{#link-to "index"}}Examples{{/link-to}}</li>

            </ul>
            <ul class="navbar-nav nav navbar-right">
                <li><a href="https://github.com/kaliber5/ember-bootstrap" target="_blank"><i class="fa fa-github"></i></a></li>

            </ul>
        </div>
    </div>
</div>
<div class="container">
    <div class="row">
        <div class="col-sm-4 col-sm-push-8">

            <ul class="nav nav-pills nav-stacked">
                <li>{{#link-to "accordion"}}Accordion{{/link-to}}</li>
                <li>{{#link-to "alert"}}Alert{{/link-to}}</li>
                <li>{{#link-to "button"}}Buttons{{/link-to}}</li>
                <li>{{#link-to "collapse"}}Collapse{{/link-to}}</li>
                <li>{{#link-to "dropdown"}}Dropdown{{/link-to}}</li>
                <li>{{#link-to "forms"}}Forms{{/link-to}}</li>
                <li>{{#link-to "modal"}}Modals{{/link-to}}</li>
                <li>{{#link-to "progress"}}Progress bars{{/link-to}}</li>
            </ul>

        </div>
        <div class="col-sm-8 col-sm-pull-4">
            {{outlet}}
        </div>
>>>>>>> 2432ecc0
    </div>
    <div class="row footer">
        <div class="col-sm-12 text-center">

        </div>
    </div>
</div><|MERGE_RESOLUTION|>--- conflicted
+++ resolved
@@ -1,4 +1,3 @@
-<<<<<<< HEAD
 {{#bs-navbar fluid=false class="navbar-inverse navbar-static-top" as |navbar|}}
     <div class="navbar-header">
         {{#navbar.toggle}}
@@ -24,10 +23,7 @@
 
 <div class="container">
     <div class="row">
-        <div class="col-sm-8">
-            {{outlet}}
-        </div>
-        <div class="col-sm-4">
+        <div class="col-sm-4 col-sm-push-8">
 
             {{#bs-nav type="pills" stacked=true as |nav|}}
                 {{#nav.item}}{{#link-to "alert"}}Alert{{/link-to}}{{/nav.item}}
@@ -44,57 +40,10 @@
                 {{#nav.item}}{{#link-to "tooltip"}}Tooltips{{/link-to}}{{/nav.item}}
                 {{#nav.item}}{{#link-to "popover"}}Popovers{{/link-to}}{{/nav.item}}
             {{/bs-nav}}
-
-        </div>
-
-=======
-<div class="navbar navbar-inverse navbar-static-top">
-    <div class="container">
-        <div class="navbar-header">
-            <div class="navbar-toggle-wrapper visible-xs">
-                <button type="button" class="navbar-toggle" data-toggle="collapse" data-target=".js-navbar-collapse">
-                    <span class="icon-bar"></span>
-                    <span class="icon-bar"></span>
-                    <span class="icon-bar"></span>
-                </button>
-            </div>
-            <a href="//kaliber5.github.io/ember-bootstrap/" class="navbar-brand">ember-bootstrap</a>
-        </div>
-        <div class="collapse navbar-collapse js-navbar-collapse">
-            <ul class="navbar-nav nav">
-                <li><a href="//kaliber5.github.io/ember-bootstrap/getting-started">Getting Started</a></li>
-                <li><a href="//kaliber5.github.io/ember-bootstrap/components">Components</a></li>
-                <li><a href="//kaliber5.github.io/ember-bootstrap/api">API</a></li>
-                <li>{{#link-to "index"}}Examples{{/link-to}}</li>
-
-            </ul>
-            <ul class="navbar-nav nav navbar-right">
-                <li><a href="https://github.com/kaliber5/ember-bootstrap" target="_blank"><i class="fa fa-github"></i></a></li>
-
-            </ul>
-        </div>
-    </div>
-</div>
-<div class="container">
-    <div class="row">
-        <div class="col-sm-4 col-sm-push-8">
-
-            <ul class="nav nav-pills nav-stacked">
-                <li>{{#link-to "accordion"}}Accordion{{/link-to}}</li>
-                <li>{{#link-to "alert"}}Alert{{/link-to}}</li>
-                <li>{{#link-to "button"}}Buttons{{/link-to}}</li>
-                <li>{{#link-to "collapse"}}Collapse{{/link-to}}</li>
-                <li>{{#link-to "dropdown"}}Dropdown{{/link-to}}</li>
-                <li>{{#link-to "forms"}}Forms{{/link-to}}</li>
-                <li>{{#link-to "modal"}}Modals{{/link-to}}</li>
-                <li>{{#link-to "progress"}}Progress bars{{/link-to}}</li>
-            </ul>
-
         </div>
         <div class="col-sm-8 col-sm-pull-4">
             {{outlet}}
         </div>
->>>>>>> 2432ecc0
     </div>
     <div class="row footer">
         <div class="col-sm-12 text-center">
