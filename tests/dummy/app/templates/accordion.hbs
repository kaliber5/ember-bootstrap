<h1>Accordion</h1>

<<<<<<< HEAD
<div class="bs-example">
    <!-- BEGIN-SNIPPET accordion-demo -->
    {{#bs-accordion selected=selected as |acc|}}
        {{#acc.item value="1" title="First item"}}
            <p>Lorem ipsum dolor sit amet, consectetur adipisicing elit. Consectetur ea eos hic neque quia sequi sunt. Amet at atque corporis earum et fugiat illum magnam nisi sapiente voluptatem. Laudantium, quam?</p>
        {{/acc.item}}
        {{#acc.item value="2" title="Second item"}}
            <p>Lorem ipsum dolor sit amet, consectetur adipisicing elit. Consectetur ea eos hic neque quia sequi sunt. Amet at atque corporis earum et fugiat illum magnam nisi sapiente voluptatem. Laudantium, quam?</p>
        {{/acc.item}}
        {{#acc.item value="3" title="Third item"}}
            <p>Lorem ipsum dolor sit amet, consectetur adipisicing elit. Consectetur ea eos hic neque quia sequi sunt. Amet at atque corporis earum et fugiat illum magnam nisi sapiente voluptatem. Laudantium, quam?</p>
        {{/acc.item}}
    {{/bs-accordion}}
=======
{{#bs-accordion selected=selected onChange=(action (mut selected)) as |acc|}}
    {{#acc.item value="1" title="First item"}}
        <p>Lorem ipsum dolor sit amet, consectetur adipisicing elit. Consectetur ea eos hic neque quia sequi sunt. Amet at atque corporis earum et fugiat illum magnam nisi sapiente voluptatem. Laudantium, quam?</p>
    {{/acc.item}}
    {{#acc.item value="2" title="Second item"}}
        <p>Lorem ipsum dolor sit amet, consectetur adipisicing elit. Consectetur ea eos hic neque quia sequi sunt. Amet at atque corporis earum et fugiat illum magnam nisi sapiente voluptatem. Laudantium, quam?</p>
    {{/acc.item}}
    {{#acc.item value="3" title="Third item"}}
        <p>Lorem ipsum dolor sit amet, consectetur adipisicing elit. Consectetur ea eos hic neque quia sequi sunt. Amet at atque corporis earum et fugiat illum magnam nisi sapiente voluptatem. Laudantium, quam?</p>
    {{/acc.item}}
{{/bs-accordion}}
>>>>>>> 49a5146e

    <p>Selected accordion item: {{selected}}</p>
    <!-- END-SNIPPET -->
</div>
<div class="highlight">
    {{code-snippet name="accordion-demo.hbs"}}
</div><|MERGE_RESOLUTION|>--- conflicted
+++ resolved
@@ -1,9 +1,8 @@
 <h1>Accordion</h1>
 
-<<<<<<< HEAD
 <div class="bs-example">
     <!-- BEGIN-SNIPPET accordion-demo -->
-    {{#bs-accordion selected=selected as |acc|}}
+    {{#bs-accordion selected=selected onChange=(action (mut selected)) as |acc|}}
         {{#acc.item value="1" title="First item"}}
             <p>Lorem ipsum dolor sit amet, consectetur adipisicing elit. Consectetur ea eos hic neque quia sequi sunt. Amet at atque corporis earum et fugiat illum magnam nisi sapiente voluptatem. Laudantium, quam?</p>
         {{/acc.item}}
@@ -14,19 +13,6 @@
             <p>Lorem ipsum dolor sit amet, consectetur adipisicing elit. Consectetur ea eos hic neque quia sequi sunt. Amet at atque corporis earum et fugiat illum magnam nisi sapiente voluptatem. Laudantium, quam?</p>
         {{/acc.item}}
     {{/bs-accordion}}
-=======
-{{#bs-accordion selected=selected onChange=(action (mut selected)) as |acc|}}
-    {{#acc.item value="1" title="First item"}}
-        <p>Lorem ipsum dolor sit amet, consectetur adipisicing elit. Consectetur ea eos hic neque quia sequi sunt. Amet at atque corporis earum et fugiat illum magnam nisi sapiente voluptatem. Laudantium, quam?</p>
-    {{/acc.item}}
-    {{#acc.item value="2" title="Second item"}}
-        <p>Lorem ipsum dolor sit amet, consectetur adipisicing elit. Consectetur ea eos hic neque quia sequi sunt. Amet at atque corporis earum et fugiat illum magnam nisi sapiente voluptatem. Laudantium, quam?</p>
-    {{/acc.item}}
-    {{#acc.item value="3" title="Third item"}}
-        <p>Lorem ipsum dolor sit amet, consectetur adipisicing elit. Consectetur ea eos hic neque quia sequi sunt. Amet at atque corporis earum et fugiat illum magnam nisi sapiente voluptatem. Laudantium, quam?</p>
-    {{/acc.item}}
-{{/bs-accordion}}
->>>>>>> 49a5146e
 
     <p>Selected accordion item: {{selected}}</p>
     <!-- END-SNIPPET -->
