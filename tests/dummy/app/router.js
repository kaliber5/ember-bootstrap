--- conflicted
+++ resolved
@@ -6,13 +6,10 @@
 });
 
 Router.map(function() {
-<<<<<<< HEAD
-   this.route('listgroup');
-=======
     this.route('dropdown');
     this.route('button');
     this.route('forms');
->>>>>>> 91f0ade7
+   this.route('listgroup');
 });
 
 export default Router;