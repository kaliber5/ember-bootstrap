import Ember from 'ember';
import config from './config/environment';

var Router = Ember.Router.extend({
  location: config.locationType
});

Router.map(function() {
    this.route('dropdown');
<<<<<<< HEAD
    this.route('accordion');
=======
    this.route('button');
    this.route('forms');
>>>>>>> 91f0ade7
});

export default Router;<|MERGE_RESOLUTION|>--- conflicted
+++ resolved
@@ -7,12 +7,9 @@
 
 Router.map(function() {
     this.route('dropdown');
-<<<<<<< HEAD
-    this.route('accordion');
-=======
     this.route('button');
     this.route('forms');
->>>>>>> 91f0ade7
+    this.route('accordion');
 });
 
 export default Router;