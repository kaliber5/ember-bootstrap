--- conflicted
+++ resolved
@@ -6,13 +6,9 @@
 });
 
 Router.map(function() {
-<<<<<<< HEAD
-
-    this.route('forms');
-=======
     this.route('dropdown');
     this.route('button');
->>>>>>> 9c3c6a0c
+    this.route('forms');
 });
 
 export default Router;